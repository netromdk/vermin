--- conflicted
+++ resolved
@@ -756,29 +756,27 @@
   def test_compressed_of_zipapp_create_archive(self):
     self.assertOnlyIn((3, 7), detect("import zipapp\nzipapp.create_archive(compressed=True)"))
 
-<<<<<<< HEAD
+  def test_timeout_of_smtplib_SMTP(self):
+    self.assertOnlyIn(((2, 6), (3, 0)), detect("import smtplib\nsmtplib.SMTP(timeout=1)"))
+
+  def test_source_address_of_smtplib_SMTP(self):
+    self.assertOnlyIn((3, 3), detect("import smtplib\nsmtplib.SMTP(source_address=1)"))
+
+  def test_source_address_of_smtplib_SMTP_SSL(self):
+    self.assertOnlyIn((3, 3), detect("import smtplib\nsmtplib.SMTP_SSL(source_address=1)"))
+
+  def test_context_of_smtplib_SMTP_SSL(self):
+    self.assertOnlyIn((3, 3), detect("import smtplib\nsmtplib.SMTP_SSL(context=1)"))
+
+  def test_context_of_smtplib_SMTP_starttls(self):
+    self.assertOnlyIn((3, 3), detect("import smtplib\nsmtplib.SMTP.starttls(context=1)"))
+
   def test_text_of_subprocess_run(self):
     self.assertOnlyIn((3, 7), detect("import subprocess\nsubprocess.run(text=True)"))
-=======
-  def test_timeout_of_smtplib_SMTP(self):
-    self.assertOnlyIn(((2, 6), (3, 0)), detect("import smtplib\nsmtplib.SMTP(timeout=1)"))
-
-  def test_source_address_of_smtplib_SMTP(self):
-    self.assertOnlyIn((3, 3), detect("import smtplib\nsmtplib.SMTP(source_address=1)"))
-
-  def test_source_address_of_smtplib_SMTP_SSL(self):
-    self.assertOnlyIn((3, 3), detect("import smtplib\nsmtplib.SMTP_SSL(source_address=1)"))
-
-  def test_context_of_smtplib_SMTP_SSL(self):
-    self.assertOnlyIn((3, 3), detect("import smtplib\nsmtplib.SMTP_SSL(context=1)"))
-
-  def test_context_of_smtplib_SMTP_starttls(self):
-    self.assertOnlyIn((3, 3), detect("import smtplib\nsmtplib.SMTP.starttls(context=1)"))
 
   def test_capture_output_of_subprocess_run(self):
     self.assertOnlyIn((3, 7), detect("import subprocess\nsubprocess.run(capture_output=1)"))
 
   def test_lpAttributeList_of_subprocess_STARTUPINFO(self):
     self.assertOnlyIn((3, 7),
-                      detect("import subprocess\nsubprocess.STARTUPINFO(lpAttributeList=1)"))
->>>>>>> 1d0348ba
+                      detect("import subprocess\nsubprocess.STARTUPINFO(lpAttributeList=1)"))